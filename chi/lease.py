--- conflicted
+++ resolved
@@ -1,32 +1,24 @@
 import json
-import logging
 import numbers
 import re
 import sys
 import time
-<<<<<<< HEAD
+from typing import TYPE_CHECKING
 from datetime import timedelta
-=======
-from typing import TYPE_CHECKING
->>>>>>> 2abdebfe
 
 from blazarclient.exception import BlazarClientException
 
 from .clients import blazar, neutron
-from .context import get as get_from_context
-from .context import session
-from .network import PUBLIC_NETWORK, get_network_id, list_floating_ips
+from .context import get as get_from_context, session
+from .network import get_network_id, PUBLIC_NETWORK, list_floating_ips
 from .server import Server, ServerError
 from .util import random_base32, utcnow
 
-<<<<<<< HEAD
-=======
 import logging
 
 if TYPE_CHECKING:
     from typing import Pattern
 
->>>>>>> 2abdebfe
 LOG = logging.getLogger(__name__)
 
 
@@ -54,6 +46,7 @@
 
 BLAZAR_TIME_FORMAT = "%Y-%m-%d %H:%M"
 NODE_TYPES = {
+    "compute_haswell",
     "compute_skylake",
     "compute_haswell_ib",
     "compute_cascadelake",
@@ -649,7 +642,7 @@
 
 
 def add_device_reservation(
-    reservation_list, count=1, machine_name=None, device_model=None, device_name=None 
+    reservation_list, count=1, machine_name=None, device_model=None, device_name=None
 ):
     """Add an IoT/edge device reservation to a reservation list.
 
@@ -684,7 +677,7 @@
             )
         resource_properties.append(["==", "$name", device_name])
     if machine_name:
-        resource_properties.append(["==", "$machine_name", machine_name]) 
+        resource_properties.append(["==", "$machine_name", machine_name])
     if device_model:
         resource_properties.append(["==", "$model", device_model])
 
